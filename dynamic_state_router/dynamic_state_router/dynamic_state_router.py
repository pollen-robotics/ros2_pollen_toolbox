""" Easy access of any joint, sensor, gpio state/command interfaces.

High-level ROS interface on top of ROS2 control.
It lets you easily set a command interfaces for a single joint of a forward controller. 

Service:
- /get_dynamic_state (GetDynamicState) - retrieve any state(s) interface(s) for a specific joint/sensor/gpio (leave interfaces empty to get all)

Publication:
- /joint_commands (JointState) for each joints (match ros2 controllers frequency)

Subscription:
- /dynamic_joint_commands (DynamicJointState) - set any command(s) interface(s) for one or many joint/sensor/gpio


In more details, it:
- Subscribes to /dynamic_joint_states to get current values
- Publishes to corresponding /*_forward_controller (by automatically computing the diff)
- Specifically handles grippers commands (due to SafeGripperController)

"""
from collections import defaultdict
from functools import partial
from threading import Event, Lock, Thread

import rclpy
from rclpy.node import Node

from control_msgs.msg import DynamicJointState
from sensor_msgs.msg import JointState
from std_msgs.msg import Float64MultiArray

from pollen_msgs.msg import Gripper
from pollen_msgs.srv import GetDynamicState

import time

from .forward_controller import ForwardControllersPool
import reachy2_monitoring as rm
<<<<<<< HEAD
import prometheus_client as pc
=======
>>>>>>> fc73f492

class TracedCommands:
    def __init__(self, traceparent="") -> None:
        self.traceparent = traceparent
        self.commands = defaultdict(dict)
<<<<<<< HEAD
        self.timestamp = 0
=======
>>>>>>> fc73f492

    def clear(self):
        self.traceparent = ""
        self.commands.clear()
<<<<<<< HEAD
        self.timestamp = 0
=======
>>>>>>> fc73f492



class DynamicStateRouterNode(Node):
    def __init__(self, node_name, controllers_file):
        super().__init__(node_name=node_name)
        self.logger = self.get_logger()
        self.tracer = rm.tracer(node_name)
        self.on_dynamic_joint_commands_counter = 0
<<<<<<< HEAD
        pc.start_http_server(10002)
        self.sum_joint_states = pc.Summary("dynamic_state_router_on_dynamic_joint_states_time",
                                           "Time spent during on_dynamic_joint_states callback")
=======
>>>>>>> fc73f492

        self.freq, self.forward_controllers = ForwardControllersPool.parse(
            self.logger, controllers_file
        )

        # Subscribe to /dynamic_joint_states
        self.joint_state_ready = Event()
        self.joint_state = {}
        self.joint_state_sub = self.create_subscription(
            msg_type=DynamicJointState,
            topic="/dynamic_joint_states",
            qos_profile=5,
            callback=self.on_dynamic_joint_states,
        )

        self.joint_command = {}

        # We wait to retrieve all setup info
        self.wait_for_setup()

        # Subscribe to each /forward_position_controller so we got target position updates
        self.forward_position_controller_sub = {
            fc.name: self.create_subscription(
                msg_type=Float64MultiArray,
                topic=f"/{fc.name}/commands",
                qos_profile=5,
                callback=partial(
                    self.on_forward_position_controller_update, controller_name=fc.name
                ),
            )
            for fc in self.forward_controllers.get_controllers_for_interface("position")
        }

        # Now we start our own service, publication and subscription

        # SERVICE: /get_dynamic_state (GetDynamicState)
        self.get_dyn_state_service = self.create_service(
            srv_type=GetDynamicState,
            srv_name="/get_dynamic_state",
            callback=self.get_dyn_state_cb,
        )

        # PUBLICATION: /joint_commands (JointState)
        self.joint_commands_pub = self.create_publisher(
            msg_type=JointState,
            topic="/joint_commands",
            qos_profile=5,
        )
        self.joint_commands_timer = self.create_timer(
            timer_period_sec=1 / self.freq,
            callback=self.publish_joint_commands,
        )

        # SUBSCRIPTION: /dynamic_joint_commands (DynamicJointState)
        # We need to get publisher to all forward controllers and the gripper safe controller
        self.joint_command_request_pub = Event()
        self.requested_commands = TracedCommands()
        self.pub_lock = Lock()
        self.publish_command_t = Thread(target=self.publish_command_loop)
        self.publish_command_t.daemon = True
        self.publish_command_t.start()

        self.fc_publisher = {
            fc.name: self.create_publisher(
                msg_type=Float64MultiArray,
                topic=f"/{fc.name}/commands",
                qos_profile=5,
            )
            for fc in self.forward_controllers.all()
        }
        self.gripper_pub = self.create_publisher(
            msg_type=Gripper,
            topic="/grippers/commands",
            qos_profile=5,
        )

        self.joint_command_sub = self.create_subscription(
            msg_type=DynamicJointState,
            topic="/dynamic_joint_commands",
            qos_profile=5,
            callback=self.on_dynamic_joint_commands,
        )

        # We are ready to go! Log, current config
        self.logger.info("DynamicStateRouterNode setup:")
        for fc in self.forward_controllers.all():
            self.logger.info(f"\t- {fc.name}: {fc.joints} ({fc.interface})")
        self.logger.info("DynamicStateRouterNode ready!")

    # Service: GetDynamicState
    def get_dyn_state_cb(
        self, request: GetDynamicState.Request, response: GetDynamicState.Response
    ) -> GetDynamicState.Response:
        """Conveniant service to get interface values of a single joint/sensor/gpio."""
        if request.name not in self.joint_state.keys():
            self.logger.warning(
                f"Name should be one of {list(self.joint_state.keys())} (got '{request.name}' instead)"
            )
            return response

        response.name = request.name

        joint = self.joint_state[request.name]
        possible_interfaces = list(joint.keys())
        possible_interfaces.remove("name")

        if request.interfaces == []:
            for interface in possible_interfaces:
                response.interfaces.append(interface)
                response.values.append(joint[interface])
        else:
            for interface in request.interfaces:
                if interface not in joint:
                    self.logger.warning(
                        f"Interface should be one of {possible_interfaces} (got '{interface}' instead)"
                    )
                    continue

                response.interfaces.append(interface)
                response.values.append(joint[interface])

        return response

    # Subscription: dynamic_joint_commands (DynamicJointState)
    def on_dynamic_joint_commands(self, command: DynamicJointState):
        """Retreive the joint commands from /dynamic_joint_commands."""
        self.on_dynamic_joint_commands_counter += 1
        with rm.PollenSpan(tracer=self.tracer, trace_name="on_dynamic_joint_commands") as stack:
            start_wait = time.time_ns()
            stack.span.set_attributes({
                    "on_dynamic_joint_commands_counter": self.on_dynamic_joint_commands_counter
                })
            with self.pub_lock:
                rm.travel_span("wait_for_pub_lock",
<<<<<<< HEAD
                               start_time=start_wait,
                               tracer=self.tracer,
                               )
=======
                                           start_time=start_wait,
                                           tracer=self.tracer,
                                           )
>>>>>>> fc73f492
                self.requested_commands.traceparent = rm.traceparent()
                for name, iv in zip(command.joint_names, command.interface_values):
                    if name not in self.joint_state:
                        self.logger.warning(
                            f'Unknown joint "{name}" ({list(self.joint_state.keys())})'
                        )
                        continue

                    for k, v in zip(iv.interface_names, iv.values):
                        if k not in self.joint_state[name]:
                            self.logger.warning(
                                f'Unknown interface for joint "{k}" ({list(self.joint_state[name].keys())})'
                            )
                            continue
                        self.requested_commands.commands[name][k] = v
<<<<<<< HEAD

            self.requested_commands.timestamp = time.time_ns()
=======
>>>>>>> fc73f492
            self.joint_command_request_pub.set()
        self.on_dynamic_joint_commands_counter -= 1

    def publish_command_loop(self):
        while rclpy.ok():
            self.joint_command_request_pub.wait()
            rm.travel_span("wait_for_command_request_pub",
                           start_time=self.requested_commands.timestamp,
                           tracer=self.tracer,
                           context=rm.ctx_from_traceparent(self.requested_commands.traceparent))

            with self.pub_lock:
                self.handle_commands(self.requested_commands)
                self.requested_commands.clear()
                self.joint_command_request_pub.clear()

    def publish_joint_commands(self):
        msg = JointState()

        for j in self.joint_state.values():
            if "target_position" in j:
                msg.name.append(j["name"])
                msg.position.append(j["target_position"])

        self.joint_commands_pub.publish(msg)

    def handle_commands(self, commands):
        ctx = rm.ctx_from_traceparent(commands.traceparent)
        with rm.PollenSpan(tracer=self.tracer,
                                       trace_name="handle_commands",
                                       context=ctx):
            gripper_commands = TracedCommands(traceparent=rm.traceparent())
            regular_commands = TracedCommands(traceparent=rm.traceparent())
            pid_commands = TracedCommands(traceparent=rm.traceparent())

            for joint, iv in commands.commands.items():
                for interface, value in iv.items():
                    if joint.endswith("finger") and interface == "position":
                        gripper_commands.commands[joint].update({interface: value})
                    elif interface in ("p_gain", "i_gain", "d_gain"):
                        pid_commands.commands[joint].update({interface: value})
                    else:
                        regular_commands.commands[joint].update({interface: value})
            if gripper_commands:
                self.handle_gripper_commands(gripper_commands)
            if pid_commands:
                self.handle_pid_commands(pid_commands)
            if regular_commands:
                self.handle_regular_commands(regular_commands)

    def handle_gripper_commands(self, commands):
        ctx = rm.ctx_from_traceparent(commands.traceparent)
        with rm.PollenSpan(tracer=self.tracer,
                                       trace_name="handle_gripper_commands",
                                       context=ctx):
            msg = Gripper()
            for joint, iv in commands.commands.items():
                for interface, value in iv.items():
                    if interface == "position":
                        msg.name.append(joint)
                        msg.opening.append(value)

            # TODO publish here to smartgripper node
            self.gripper_pub.publish(msg)

    def handle_pid_commands(self, commands):
        # TODO implement PollenSpan with TracedCommands
        return

        pid_fc = self.forward_controllers["forward_pid_controller"]
        msg = Float64MultiArray()

        for j in pid_fc.joints:
            for gain in ("p_gain", "i_gain", "d_gain"):
                if j in commands.commands and gain in commands.commands[j]:
                    msg.data.append(commands.commands[j][gain])
                elif j in self.joint_command and gain in self.joint_command[j]:
                    msg.data.append(self.joint_command[j][gain])
                else:
                    msg.data.append(self.joint_state[j][gain])

        for j, gains in commands.commands.items():
            for g, val in gains.items():
                self.joint_command[j][g] = val

        self.fc_publisher["forward_pid_controller"].publish(msg)

    def handle_regular_commands(self, commands):
        ctx = rm.ctx_from_traceparent(commands.traceparent)
        with rm.PollenSpan(tracer=self.tracer,
                                       trace_name="handle_gripper_commands",
                                       context=ctx):
            # Group commands by forward controller
            to_pub = defaultdict(dict)
            for joint, iv in commands.commands.items():
                for interface, value in iv.items():
                    try:
                        fc = self.forward_controllers.get_corresponding_controller(
                            joint, interface
                        )
                    except KeyError:
                        self.logger.error(
                            f"Unknown interface '{interface}' for joint '{joint}'"
                        )
                        continue
                    to_pub[fc][joint] = value

            for fc, new_cmd in to_pub.items():
                msg = Float64MultiArray()

                pub_interface = (
                    fc.interface if fc.interface != "position" else "target_position"
                )

                msg.data = []
                for j in fc.joints:
                    if j in new_cmd:
                        msg.data.append(new_cmd[j])
                    elif pub_interface in self.joint_command[j]:
                        msg.data.append(self.joint_command[j][pub_interface])
                    else:
                        msg.data.append(self.joint_state[j][pub_interface])

                for j, val in new_cmd.items():
                    self.joint_command[j][pub_interface] = val

                self.fc_publisher[fc.name].publish(msg)

    # Internal ROS2 subscription
    # Subscription: DynamicJointState cb
    def on_dynamic_joint_states(self, state: DynamicJointState):
        """Retreive the joint state from /dynamic_joint_states."""
        with self.sum_joint_states.time():
            if not self.joint_state_ready.is_set():
                for uid, name in enumerate(state.joint_names):
                    self.joint_state[name] = {}
                    self.joint_state[name]["name"] = name
                    self.joint_state[name]["uid"] = uid

                    self.joint_command[name] = {}

            for uid, (name, kv) in enumerate(
                zip(state.joint_names, state.interface_values)
            ):
                for k, v in zip(kv.interface_names, kv.values):
                    self.joint_state[name][k] = v

            if not self.joint_state_ready.is_set():
                for name, state in self.joint_state.items():
                    if "position" in state:
                        state["target_position"] = state["position"]

                self.joint_state_ready.set()

    def on_forward_position_controller_update(
        self, msg: Float64MultiArray, controller_name: str
    ):
        fc = self.forward_controllers[controller_name]

        for j, v in zip(fc.joints, msg.data):
            self.joint_state[j]["target_position"] = v

    def wait_for_setup(self):
        while not self.joint_state_ready.is_set():
            self.logger.info("Waiting for /dynamic_joint_states...")
            rclpy.spin_once(self)
        self.logger.info("Setup done!")


def main():
    import argparse

    parser = argparse.ArgumentParser()
    parser.add_argument("--ros-args", action="store_true")
    parser.add_argument("controllers_file")
    args = parser.parse_args()

    rclpy.init()
    node = DynamicStateRouterNode(
        node_name="dynanic_state_router_node",
        controllers_file=args.controllers_file,
    )
    rclpy.spin(node)


if __name__ == "__main__":
    main()<|MERGE_RESOLUTION|>--- conflicted
+++ resolved
@@ -37,27 +37,18 @@
 
 from .forward_controller import ForwardControllersPool
 import reachy2_monitoring as rm
-<<<<<<< HEAD
 import prometheus_client as pc
-=======
->>>>>>> fc73f492
 
 class TracedCommands:
     def __init__(self, traceparent="") -> None:
         self.traceparent = traceparent
         self.commands = defaultdict(dict)
-<<<<<<< HEAD
         self.timestamp = 0
-=======
->>>>>>> fc73f492
 
     def clear(self):
         self.traceparent = ""
         self.commands.clear()
-<<<<<<< HEAD
         self.timestamp = 0
-=======
->>>>>>> fc73f492
 
 
 
@@ -67,12 +58,9 @@
         self.logger = self.get_logger()
         self.tracer = rm.tracer(node_name)
         self.on_dynamic_joint_commands_counter = 0
-<<<<<<< HEAD
         pc.start_http_server(10002)
         self.sum_joint_states = pc.Summary("dynamic_state_router_on_dynamic_joint_states_time",
                                            "Time spent during on_dynamic_joint_states callback")
-=======
->>>>>>> fc73f492
 
         self.freq, self.forward_controllers = ForwardControllersPool.parse(
             self.logger, controllers_file
@@ -207,15 +195,9 @@
                 })
             with self.pub_lock:
                 rm.travel_span("wait_for_pub_lock",
-<<<<<<< HEAD
                                start_time=start_wait,
                                tracer=self.tracer,
                                )
-=======
-                                           start_time=start_wait,
-                                           tracer=self.tracer,
-                                           )
->>>>>>> fc73f492
                 self.requested_commands.traceparent = rm.traceparent()
                 for name, iv in zip(command.joint_names, command.interface_values):
                     if name not in self.joint_state:
@@ -231,11 +213,7 @@
                             )
                             continue
                         self.requested_commands.commands[name][k] = v
-<<<<<<< HEAD
-
             self.requested_commands.timestamp = time.time_ns()
-=======
->>>>>>> fc73f492
             self.joint_command_request_pub.set()
         self.on_dynamic_joint_commands_counter -= 1
 
