import copy
import time
from functools import partial
from threading import Event
from typing import List

import numpy as np
import rclpy
<<<<<<< HEAD
from geometry_msgs.msg import PoseStamped, Pose
from std_msgs.msg import Header

=======
from geometry_msgs.msg import PoseStamped
from pollen_msgs.srv import GetForwardKinematics, GetInverseKinematics
>>>>>>> 8b98198d
from rclpy.lifecycle import LifecycleNode, State, TransitionCallbackReturn
from rclpy.qos import HistoryPolicy, QoSDurabilityPolicy, QoSProfile, ReliabilityPolicy
from reachy2_symbolic_ik.symbolic_ik import SymbolicIK
from reachy2_symbolic_ik.utils import (
    angle_diff,
    get_best_continuous_theta,
    get_best_discrete_theta,
    limit_theta_to_interval,
    tend_to_prefered_theta,
)
from scipy.spatial.transform import Rotation
from sensor_msgs.msg import JointState
from std_msgs.msg import Float64MultiArray, String
from visualization_msgs.msg import MarkerArray

<<<<<<< HEAD
from pollen_msgs.srv import GetForwardKinematics, GetInverseKinematics
from pollen_grasping_utils.utils import get_grasp_marker

from .kdl_kinematics import (forward_kinematics, generate_solver,
                             inverse_kinematics, ros_pose_to_matrix)
=======
from .kdl_kinematics import (
    forward_kinematics,
    generate_solver,
    inverse_kinematics,
    ros_pose_to_matrix,
)
>>>>>>> 8b98198d
from .pose_averager import PoseAverager


def get_euler_from_homogeneous_matrix(homogeneous_matrix, degrees: bool = False):
    position = homogeneous_matrix[:3, 3]
    rotation_matrix = homogeneous_matrix[:3, :3]
    euler_angles = Rotation.from_matrix(rotation_matrix).as_euler("xyz", degrees=degrees)
    return position, euler_angles


class PollenKdlKinematics(LifecycleNode):
    def __init__(self):
        super().__init__("pollen_kdl_kinematics_node")
        self.logger = self.get_logger()

        self.urdf = self.retrieve_urdf()

        # Listen to /joint_state to get current position
        # used by averaged_target_pose
        self._current_pos = {}
        self.joint_state_sub = self.create_subscription(
            msg_type=JointState,
            topic="/joint_states",
            qos_profile=5,
            callback=self.on_joint_state,
        )
        self.joint_state_ready = Event()
        self.wait_for_joint_state()

        self.chain, self.fk_solver, self.ik_solver = {}, {}, {}
        self.fk_srv, self.ik_srv = {}, {}
        self.target_sub, self.averaged_target_sub = {}, {}
        self.averaged_pose = {}
        self.max_joint_vel = {}

        self.symbolic_ik_solver = {}
        self.last_call_t = {}
        self.call_timeout = 0.5

        # High frequency QoS profile
        high_freq_qos_profile = QoSProfile(
            reliability=ReliabilityPolicy.BEST_EFFORT,  # Prioritizes speed over guaranteed delivery
            history=HistoryPolicy.KEEP_LAST,  # Keeps only a fixed number of messages
            depth=1,  # Minimal depth, for the latest message
            # Other QoS settings can be adjusted as needed
        )

        self.orbita3D_max_angle = np.deg2rad(42.5)  # 43.5 is too much
        # Symbolic IK inits.
        # A balanced position between elbow down and elbow at 90°
        self.prefered_theta = -4 * np.pi / 6  # 5 * np.pi / 4  # np.pi / 4
        self.nb_search_points = 20
        self.previous_theta = {}
        self.previous_sol = {}

        for prefix in ("l", "r"):
            arm = f"{prefix}_arm"

            chain, fk_solver, ik_solver = generate_solver(self.urdf, "torso", f"{prefix}_arm_tip")

            self.symbolic_ik_solver[arm] = SymbolicIK(
                arm=arm,
                upper_arm_size=0.28,
                forearm_size=0.28,
                gripper_size=0.10,
                wrist_limit=45,
                # This is the "correct" stuff for alpha
                # shoulder_orientation_offset=[10, 0, 15],
                # elbow_orientation_offset=[0, 0, 0],
                # This is the "wrong" values currently used by the alpha
                # shoulder_orientation_offset=[0, 0, 15],
                # shoulder_position=[-0.0479, -0.1913, 0.025],
            )

            self.previous_theta[arm] = None
            self.previous_sol[arm] = None
            self.last_call_t[arm] = 0

            # We automatically loads the kinematics corresponding to the config
            if chain.getNrOfJoints():
                self.logger.info(f'Found kinematics chain for "{arm}"!')

                for j in self.get_chain_joints_name(chain):
                    self.logger.info(f"\t{j}")

                # Create forward kinematics service
                self.fk_srv[arm] = self.create_service(
                    srv_type=GetForwardKinematics,
                    srv_name=f"/{arm}/forward_kinematics",
                    callback=partial(self.forward_kinematics_srv, name=arm),
                )
                self.logger.info(f'Adding service "{self.fk_srv[arm].srv_name}"...')

                # Create inverse kinematics service
                self.ik_srv[arm] = self.create_service(
                    srv_type=GetInverseKinematics,
                    srv_name=f"/{arm}/inverse_kinematics",
                    callback=partial(self.inverse_kinematics_srv, name=arm),
                )
                self.logger.info(f'Adding service "{self.ik_srv[arm].srv_name}"...')

                # Create cartesian control pub/subscription
                forward_position_pub = self.create_publisher(
                    msg_type=Float64MultiArray,
                    topic=f"/{arm}_forward_position_controller/commands",
                    qos_profile=5,
                )

                if arm.startswith("l"):
                    q0 = [0.0, np.pi / 2, 0.0, -np.pi / 2, 0.0, 0.0, 0.0]
                else:
                    q0 = [0.0, -np.pi / 2, 0.0, -np.pi / 2, 0.0, 0.0, 0.0]
                self.target_sub[arm] = self.create_subscription(
                    msg_type=PoseStamped,
                    topic=f"/{arm}/target_pose",
                    qos_profile=high_freq_qos_profile,
                    callback=partial(
                        self.on_target_pose,
                        name=arm,
                        # arm straight, with elbow at -90 (facing forward)
                        # q0=[0, 0, 0, -np.pi / 2, 0, 0, 0],
                        # The Coralie pose
                        q0=q0,
                        forward_publisher=forward_position_pub,
                    ),
                )
                self.logger.info(f'Adding subscription on "{self.target_sub[arm].topic}"...')

                self.averaged_target_sub[arm] = self.create_subscription(
                    msg_type=PoseStamped,
                    topic=f"/{arm}/averaged_target_pose",
                    qos_profile=high_freq_qos_profile,
                    callback=partial(
                        self.on_averaged_target_pose,
                        name=arm,
                        # arm straight, with elbow at -90 (facing forward)
                        q0=[0, 0, 0, -np.pi / 2, 0, 0, 0],
                        forward_publisher=forward_position_pub,
                    ),
                )
                self.averaged_pose[arm] = PoseAverager(window_length=1)
                self.default_max_joint_vel = 0.6  # Angular difference between current joint and requested joint.
                self.max_joint_vel[arm] = np.array(
                    [
                        self.default_max_joint_vel,
                        self.default_max_joint_vel,
                        self.default_max_joint_vel,
                        self.default_max_joint_vel,
                        self.default_max_joint_vel,
                        self.default_max_joint_vel,
                        self.default_max_joint_vel,
                    ]
                )
                self.logger.info(f'Adding subscription on "{self.target_sub[arm].topic}"...')

                self.chain[arm] = chain
                self.fk_solver[arm] = fk_solver
                self.ik_solver[arm] = ik_solver

        # Kinematics for the head
        chain, fk_solver, ik_solver = generate_solver(
            self.urdf,
            "torso",
            "head_tip",
            L=np.array([1e-6, 1e-6, 1e-6, 1.0, 1.0, 1.0]),
        )  # L weight matrix to considere only the orientation

        # We automatically loads the kinematics corresponding to the config
        if chain.getNrOfJoints():
            self.logger.info(f"Found kinematics chain for head!")

            for j in self.get_chain_joints_name(chain):
                self.logger.info(f"\t{j}")

            # Create forward kinematics service
            srv = self.create_service(
                srv_type=GetForwardKinematics,
                srv_name="/head/forward_kinematics",
                callback=partial(self.forward_kinematics_srv, name="head"),
            )
            self.fk_srv["head"] = srv
            self.logger.info(f'Adding service "{srv.srv_name}"...')

            # Create inverse kinematics service
            srv = self.create_service(
                srv_type=GetInverseKinematics,
                srv_name="/head/inverse_kinematics",
                callback=partial(self.inverse_kinematics_srv, name="head"),
            )
            self.ik_srv["head"] = srv
            self.logger.info(f'Adding service "{srv.srv_name}"...')

            # Create cartesian control subscription
            head_forward_position_pub = self.create_publisher(
                msg_type=Float64MultiArray,
                topic="/neck_forward_position_controller/commands",  # need
                qos_profile=5,
            )

            sub = self.create_subscription(
                msg_type=PoseStamped,
                topic="/head/target_pose",
                qos_profile=high_freq_qos_profile,
                callback=partial(
                    self.on_target_pose,
                    name="head",
                    # head straight
                    q0=[0, 0, 0],
                    forward_publisher=head_forward_position_pub,
                ),
            )
            self.target_sub["head"] = sub
            self.logger.info(f'Adding subscription on "{sub.topic}"...')

            sub = self.create_subscription(
                msg_type=PoseStamped,
                topic="/head/averaged_target_pose",
                qos_profile=5,
                callback=partial(
                    self.on_averaged_target_pose,
                    name="head",
                    # head straight
                    q0=[0, 0, 0],
                    forward_publisher=head_forward_position_pub,
                ),
            )
            self.averaged_target_sub["head"] = sub
            self.averaged_pose["head"] = PoseAverager(window_length=1)

            self.max_joint_vel["head"] = np.array(
                [
                    self.default_max_joint_vel,
                    self.default_max_joint_vel,
                    self.default_max_joint_vel,
                ]
            )
            self.logger.info(f'Adding subscription on "{sub.topic}"...')

            self.chain["head"] = chain
            self.fk_solver["head"] = fk_solver
            self.ik_solver["head"] = ik_solver

        self.logger.info(f"Kinematics node ready!")
        self.trigger_configure()

        self._marker_pub = self.create_publisher(MarkerArray, "markers_grasp_triplet", 10)

    def on_configure(self, state: State) -> TransitionCallbackReturn:
        # Dummy state to minimize impact on current behavior
        self.logger.info("Configuring state has been called, going into inactive to release event trigger")
        return TransitionCallbackReturn.SUCCESS

    def forward_kinematics_srv(
        self,
        request: GetForwardKinematics.Request,
        response: GetForwardKinematics.Response,
        name,
    ) -> GetForwardKinematics.Response:
        try:
            joint_position = self.check_position(request.joint_position, self.chain[name])
        except KeyError:
            response.success = False
            return response

        error, sol = forward_kinematics(
            self.fk_solver[name],
            joint_position,
            self.chain[name].getNrOfJoints(),
        )

        x, y, z = sol[:3, 3]
        q = Rotation.from_matrix(sol[:3, :3]).as_quat()

        # TODO: use error?
        response.success = True

        response.pose.position.x = x
        response.pose.position.y = y
        response.pose.position.z = z

        response.pose.orientation.x = q[0]
        response.pose.orientation.y = q[1]
        response.pose.orientation.z = q[2]
        response.pose.orientation.w = q[3]

        return response

    def symbolic_inverse_kinematics_continuous(self, name, M):
        t = time.time()
        if abs(t - self.last_call_t[name]) > self.call_timeout:
            # self.logger.warning(
            #     f"{name} Timeout reached. Resetting previous_theta and previous_sol"
            # )
            self.previous_sol[name] = None
        self.last_call_t[name] = t
        d_theta_max = 0.01
        interval_limit = [-4 * np.pi / 5, 0]

        if name.startswith("r"):
            prefered_theta = self.prefered_theta
        else:
            prefered_theta = -np.pi - self.prefered_theta

        if name.startswith("l"):
            interval_limit = [-np.pi - interval_limit[1], -np.pi - interval_limit[0]]

        if self.previous_theta[name] is None:
            self.previous_theta[name] = prefered_theta

        if self.previous_sol[name] is None:
            # if the arm moved since last call, we need to update the previous_sol
            # self.previous_sol[name] = [0.0, 0.0, 0.0, 0.0, 0.0, 0.0, 0.0]
            # TODO : Get a current position that take the multiturn into consideration
            # Otherwise, when there is no call for more than 0.5s, the joints will be cast between -pi and pi
            # -> If you pause a rosbag during a multiturn and restart it, the previous_sol will be wrong by 2pi
            self.previous_sol[name] = np.array(self.get_current_position(self.chain[name]))
            # self.logger.warning(
            #     f"{name} previous_sol is None. Setting it to current position : {self.previous_sol[name]}"
            # )
            # valeur actuelle des joints

        # self.logger.warning(
        #     f"{name} prefered_theta: {prefered_theta}, previous_theta: {self.previous_theta[name]}"
        # )

        goal_position, goal_orientation = get_euler_from_homogeneous_matrix(M)

        # self.logger.warning(f"{name} goal_position: {goal_position}")

        goal_pose = np.array([goal_position, goal_orientation])

        (
            is_reachable,
            interval,
            theta_to_joints_func,
            state_reachable,
        ) = self.symbolic_ik_solver[
            name
        ].is_reachable(goal_pose)
        if is_reachable:
            is_reachable, theta, state = get_best_continuous_theta(
                self.previous_theta[name],
                interval,
                theta_to_joints_func,
                d_theta_max,
                prefered_theta,
                self.symbolic_ik_solver[name].arm,
            )
            # self.logger.warning(
            #    f"name: {name}, theta: {theta}")
            theta = limit_theta_to_interval(theta, self.previous_theta[name], interval_limit)
            # self.logger.warning(
            #    f"name: {name}, theta: {theta}, previous_theta: {self.previous_theta[name]}, state: {state}"
            # )
            self.previous_theta[name] = theta
            ik_joints, elbow_position = theta_to_joints_func(theta, previous_joints=self.previous_sol[name])
            # self.logger.warning(
            #    f"{name} Is reachable. Is truly reachable: {is_reachable}. State: {state}"
            # )

        else:
            self.logger.error(f"{name} Pose not reachable before even reaching theta selection. State: {state_reachable}")
            # self.logger.warning(f"{name} Pose not reachable but doing our best")
            is_reachable, interval, theta_to_joints_func = self.symbolic_ik_solver[name].is_reachable_no_limits(goal_pose)
            if is_reachable:
                is_reachable, theta = tend_to_prefered_theta(
                    self.previous_theta[name],
                    interval,
                    theta_to_joints_func,
                    d_theta_max,
                    goal_theta=prefered_theta,
                )
                theta = limit_theta_to_interval(theta, self.previous_theta[name], interval_limit)
                # self.logger.warning(
                #    f"name: {name}, theta: {theta}, previous_theta: {self.previous_theta[name]}"
                # )
                self.previous_theta[name] = theta
                ik_joints, elbow_position = theta_to_joints_func(theta, previous_joints=self.previous_sol[name])
            else:
                self.logger.error(
                    f"{name} Pose not reachable, this has to be fixed by projecting far poses to reachable sphere"
                )
                raise RuntimeError(
                    "Pose not reachable in symbolic IK. We crash on purpose while we are on the debug sessions. This piece of code should disapiear after that."
                )
        # self.logger.warning(f"{name} new_theta: {theta}")
        # if name.startswith("l"):
        #     self.logger.warning(
        #         f"Symetrised previous_theta diff: {(self.previous_theta['r_arm'] - (np.pi - self.previous_theta['l_arm']))%(2*np.pi)}"
        #     )

        # self.logger.warning(f"{name} jump in joint space")
        # self.logger.warning(f"{name} ik={ik_joints}")
        # self.logger.warning(f"name {name} previous_sol: {self.previous_sol[name]}")

        ik_joints = self.limit_orbita3d_joints_wrist(ik_joints)
        ik_joints = self.allow_multiturn(ik_joints, self.previous_sol[name], name)
        # self.logger.info(f"{name} ik={ik_joints}")
        self.previous_sol[name] = copy.deepcopy(ik_joints)
        # self.previous_sol[name] = ik_joints
        # self.logger.info(f"{name} ik={ik_joints}, elbow={elbow_position}")

        # TODO reactivate a smoothing technique
        # self.logger.warning(f"{name} ik={ik_joints}")
        return ik_joints, is_reachable

    def symbolic_inverse_kinematics_discrete(self, name, M):
        if name.startswith("r"):
            prefered_theta = self.prefered_theta
        else:
            prefered_theta = -np.pi - self.prefered_theta

        goal_position, goal_orientation = get_euler_from_homogeneous_matrix(M)
        goal_pose = np.array([goal_position, goal_orientation])

        # Checks if an interval exists that handles the wrist limits and the elbow limits
<<<<<<< HEAD
        is_reachable, interval, theta_to_joints_func = self.symbolic_ik_solver[name].is_reachable(goal_pose)

=======
        (
            is_reachable,
            interval,
            theta_to_joints_func,
            state_reachable,
        ) = self.symbolic_ik_solver[
            name
        ].is_reachable(goal_pose)
>>>>>>> 8b98198d
        if is_reachable:
            # Explores the interval to find a solution with no collision elbow-torso
            is_reachable, theta, state = get_best_discrete_theta(
                self.previous_theta[name],
                interval,
                theta_to_joints_func,
                self.nb_search_points,
                prefered_theta,
                self.symbolic_ik_solver[name].arm,
            )
            # is_reachable, theta, state = get_best_discrete_theta_min_mouvement(
            #     self.previous_theta[name],
            #     interval,
            #     theta_to_joints_func,
            #     self.nb_search_points,
            #     prefered_theta,
            #     self.symbolic_ik_solver[name].arm,
            #     np.array(self.get_current_position(self.chain[name]))
            # )
            # self.logger.info(f"state get_best_discrete_theta: {state}")
            # self.logger.info(f"Best theta: {theta}")
        # else:
        #     self.logger.error(f"{name} Pose not reachable before even reaching theta selection. State: {state_reachable}")

        if is_reachable:
            ik_joints, elbow_position = theta_to_joints_func(theta, previous_joints=self.previous_sol[name])
            ik_joints = self.limit_orbita3d_joints_wrist(ik_joints)
            ik_joints = self.allow_multiturn(ik_joints, np.array(self.get_current_position(self.chain[name])), name)
        else:
            ik_joints = np.array(self.get_current_position(self.chain[name]))

        return ik_joints, is_reachable

    def inverse_kinematics_srv(
        self,
        request: GetInverseKinematics.Request,
        response: GetInverseKinematics.Response,
        name,
    ) -> GetInverseKinematics.Response:
        # Publish goal pose marker to visualize in RViz
        marker_array = MarkerArray()

        grasp_markers = get_grasp_marker(
            header=Header(
                stamp=self.get_clock().now().to_msg(),
                frame_id="torso",
            ),
            grasp_pose=request.pose,
            marker_id=1,
            tip_length=0.1,  # GRASP_MARKER_TIP_LEN, taken from simple_grasp_pose.py
            width=0.4,  # GRASP_MARKER_WIDTH, taken from simple_grasp_pose.py
            score=1.0,
            color=[1.0, 0.0, 0.0, 1.0],
            lifetime=15.0,
        )
        marker_array.markers.extend(grasp_markers.markers)
        self._marker_pub.publish(marker_array)

        M = ros_pose_to_matrix(request.pose)
        q0 = request.q0.position
        if "arm" in name:
            sol, is_reachable = self.symbolic_inverse_kinematics_discrete(name, M)
            # sol, is_reachable = self.symbolic_inverse_kinematics_continuous(name, M)
        else:
            error, sol = inverse_kinematics(
                self.ik_solver[name],
                q0=q0,
                target_pose=M,
                nb_joints=self.chain[name].getNrOfJoints(),
            )
            sol = self.limit_orbita3d_joints(sol)

        response.success = is_reachable
        response.joint_position.name = self.get_chain_joints_name(self.chain[name])
        response.joint_position.position = sol

        # self.logger.info(f"{sol} (KDL solution)")

        return response

    def on_target_pose(self, msg: PoseStamped, name, q0, forward_publisher):
        M = ros_pose_to_matrix(msg.pose)
        if "arm" in name:
            sol, is_reachable = self.symbolic_inverse_kinematics_continuous(name, M)
        else:
            error, sol = inverse_kinematics(
                self.ik_solver[name],
                q0=q0,
                target_pose=M,
                nb_joints=self.chain[name].getNrOfJoints(),
            )
            sol = self.limit_orbita3d_joints(sol)
            # TODO: check error

        # Limit the speed of the joints if needed
        # TODO FIXME disabled this "safety" because it can create very fast multiturns.
        # TODO divide the delta by the control period to manipulate speeds
        # current_position = np.array(self.get_current_position(self.chain[name]))
        # raw_vel = (np.array(sol) - current_position)
        # vel = np.clip(raw_vel, -self.max_joint_vel[name], self.max_joint_vel[name])
        # # save the max speed for the next iteration
        # if not np.allclose(raw_vel, vel):
        #     self.logger.warning(f"{name} Joint velocity limit reached. \nRaw vel: {raw_vel}\nClipped vel: {vel}")

        # smoothed_sol = current_position + vel
        # msg = Float64MultiArray()
        # msg.data = smoothed_sol.tolist()

        msg = Float64MultiArray()
        msg.data = sol
        forward_publisher.publish(msg)

    def on_averaged_target_pose(self, msg: PoseStamped, name, q0, forward_publisher):
        self.averaged_pose[name].append(msg.pose)
        avg_pose = self.averaged_pose[name].mean()

        M = ros_pose_to_matrix(avg_pose)
        if "arm" in name:
            sol, is_reachable = self.symbolic_inverse_kinematics_continuous(name, M)
            # sol = self.limit_orbita3d_joints_wrist(sol)
        else:
            error, sol = inverse_kinematics(
                self.ik_solver[name],
                q0=q0,
                target_pose=M,
                nb_joints=self.chain[name].getNrOfJoints(),
            )
            sol = self.limit_orbita3d_joints(sol)

        # TODO: check error
        current_position = np.array(self.get_current_position(self.chain[name]))

        vel = np.array(sol) - current_position
        # vel = np.clip(vel, -self.max_joint_vel[name], self.max_joint_vel[name])

        smoothed_sol = current_position + vel

        msg = Float64MultiArray()
        msg.data = smoothed_sol.tolist()

        forward_publisher.publish(msg)

    def get_current_position(self, chain) -> List[float]:
        joints = self.get_chain_joints_name(chain)
        return [self._current_pos[j] for j in joints]

    def wait_for_joint_state(self):
        while not self.joint_state_ready.is_set():
            self.logger.info("Waiting for /joint_states...")
            rclpy.spin_once(self)

    def on_joint_state(self, msg: JointState):
        for j, pos in zip(msg.name, msg.position):
            self._current_pos[j] = pos

        self.joint_state_ready.set()

    def retrieve_urdf(self, timeout_sec: float = 15):
        self.logger.info('Retrieving URDF from "/robot_description"...')

        qos_profile = QoSProfile(depth=1)
        qos_profile.durability = QoSDurabilityPolicy.TRANSIENT_LOCAL

        self.urdf = None

        def urdf_received(msg: String):
            self.urdf = msg.data

        self.create_subscription(
            msg_type=String,
            topic="/robot_description",
            qos_profile=qos_profile,
            callback=urdf_received,
        )
        rclpy.spin_once(self, timeout_sec=timeout_sec)

        if self.urdf is None:
            self.logger.error("Could not retrieve the URDF!")
            raise EnvironmentError("Could not retrieve the URDF!")

        self.logger.info("Done!")

        return self.urdf

    def check_position(self, js: JointState, chain) -> List[float]:
        pos = dict(zip(js.name, js.position))
        try:
            joints = [pos[j] for j in self.get_chain_joints_name(chain)]
            return joints
        except KeyError:
            self.logger.warning(f"Incorrect joints found ({js.name} vs {self.get_chain_joints_name(chain)})")
            raise

    def get_chain_joints_name(self, chain):
        joints = []

        for i in range(chain.getNrOfSegments()):
            joint = chain.getSegment(i).getJoint()
            if joint.getType() == joint.RotAxis:
                joints.append(joint.getName())

        return joints

    def allow_multiturn(self, new_joints, prev_joints, name):
        """This function will always guarantee that the joint takes the shortest path to the new position.
        The practical effect is that it will allow the joint to rotate more than 2pi if it is the shortest path.
        """
        for i in range(len(new_joints)):
            # if i == 0:
            #     self.logger.warning(
            #         f"Joint 6: [{new_joints[i]}, {prev_joints[i]}], angle_diff: {angle_diff(new_joints[i], prev_joints[i])}"
            #     )
            diff = angle_diff(new_joints[i], prev_joints[i])
            new_joints[i] = prev_joints[i] + diff
        # Temp : showing a warning if a multiturn is detected. TODO do better. This info is critical and should be saved dyamically on disk.
        indexes_that_can_multiturn = [0, 2, 6]
        for index in indexes_that_can_multiturn:
            if abs(new_joints[index]) > np.pi:
                self.logger.warning(
                    f" {name} Multiturn detected on joint {index} with value: {new_joints[index]} @@@@@@@@@@@@@@@@@@@@@@@@@@@@@@@@@@@@"
                )
                # TEMP forbidding multiturn
                # new_joints[index] = np.sign(new_joints[index]) * np.pi
        return new_joints

    def limit_orbita3d_joints(self, joints):
        """Casts the 3 orientations to ensure the orientation is reachable by an Orbita3D. i.e. casting into Orbita's cone."""
        # self.logger.info(f"HEAD initial: {joints}")
        rotation = Rotation.from_euler("XYZ", [joints[0], joints[1], joints[2]], degrees=False)
        new_joints = rotation.as_euler("ZYZ", degrees=False)
        new_joints[1] = min(self.orbita3D_max_angle, max(-self.orbita3D_max_angle, new_joints[1]))
        rotation = Rotation.from_euler("ZYZ", new_joints, degrees=False)
        new_joints = rotation.as_euler("XYZ", degrees=False)
        # self.logger.info(f"HEAD final: {new_joints}")

        return new_joints

    def limit_orbita3d_joints_wrist(self, joints):
        """Casts the 3 orientations to ensure the orientation is reachable by an Orbita3D using the wrist conventions. i.e. casting into Orbita's cone."""
        wrist_joints = joints[4:7]

        wrist_joints = self.limit_orbita3d_joints(wrist_joints)

        joints[4:7] = wrist_joints

        return joints


def main():
    rclpy.init()
    node = PollenKdlKinematics()
    rclpy.spin(node)


if __name__ == "__main__":
    main()<|MERGE_RESOLUTION|>--- conflicted
+++ resolved
@@ -6,14 +6,11 @@
 
 import numpy as np
 import rclpy
-<<<<<<< HEAD
+
 from geometry_msgs.msg import PoseStamped, Pose
 from std_msgs.msg import Header
-
-=======
-from geometry_msgs.msg import PoseStamped
 from pollen_msgs.srv import GetForwardKinematics, GetInverseKinematics
->>>>>>> 8b98198d
+
 from rclpy.lifecycle import LifecycleNode, State, TransitionCallbackReturn
 from rclpy.qos import HistoryPolicy, QoSDurabilityPolicy, QoSProfile, ReliabilityPolicy
 from reachy2_symbolic_ik.symbolic_ik import SymbolicIK
@@ -29,20 +26,16 @@
 from std_msgs.msg import Float64MultiArray, String
 from visualization_msgs.msg import MarkerArray
 
-<<<<<<< HEAD
 from pollen_msgs.srv import GetForwardKinematics, GetInverseKinematics
 from pollen_grasping_utils.utils import get_grasp_marker
 
-from .kdl_kinematics import (forward_kinematics, generate_solver,
-                             inverse_kinematics, ros_pose_to_matrix)
-=======
 from .kdl_kinematics import (
     forward_kinematics,
     generate_solver,
     inverse_kinematics,
     ros_pose_to_matrix,
 )
->>>>>>> 8b98198d
+
 from .pose_averager import PoseAverager
 
 
@@ -459,10 +452,6 @@
         goal_pose = np.array([goal_position, goal_orientation])
 
         # Checks if an interval exists that handles the wrist limits and the elbow limits
-<<<<<<< HEAD
-        is_reachable, interval, theta_to_joints_func = self.symbolic_ik_solver[name].is_reachable(goal_pose)
-
-=======
         (
             is_reachable,
             interval,
@@ -471,7 +460,6 @@
         ) = self.symbolic_ik_solver[
             name
         ].is_reachable(goal_pose)
->>>>>>> 8b98198d
         if is_reachable:
             # Explores the interval to find a solution with no collision elbow-torso
             is_reachable, theta, state = get_best_discrete_theta(
